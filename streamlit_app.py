'''
Authors:
    M.F. Fitzpatrick

Release Date: 
    V 1.0: 12/16/2023

'''
from PIL import Image
import streamlit as st
import numpy as np
import pandas as pd
import plotly.graph_objects as go
from quantum_simulator import run_quantum_simulation, run_frequency_sweep  
from bokeh.plotting import figure
from bokeh.models import FreehandDrawTool
import matplotlib.pyplot as plt
import plotly.express as px

def add_gaussian(pulse_vector, amplitude, sigma, center, n_steps, t_final):
    """
    Adds a Gaussian pulse to the pulse vector.
    """
    tlist = np.linspace(0, t_final, n_steps)
    gaussian = amplitude * np.exp(-((tlist - center) ** 2) / (2 * sigma ** 2))
    return np.clip(pulse_vector + gaussian, -1, 1)  # Ensuring values are within [-1, 1]

def add_square(pulse_vector, amplitude, start, stop, n_steps, t_final):
    """
    Adds a Square pulse to the pulse vector.
    """
    tlist = np.linspace(0, t_final, n_steps)
    square_pulse = np.where((tlist >= start) & (tlist <= stop), amplitude, 0)

    return np.clip(pulse_vector + square_pulse, -1, 1)


def main():

    # if running locally, run source fitzlab/cassini-fitzlab/venv_st/bin/activate
    st.title('Qu-Blitz Virtual Qubit Lab')
    fitzlab_logo = Image.open("images/fitz_lab_logo.png")

    st.sidebar.image(fitzlab_logo, use_column_width=True)

    st.header('This app simulates the dynamics of a driven qubit (two-level system)')
    st.header('Simulation Parameters')
<<<<<<< HEAD

    # Additional UI for frequency sweep
    sim_mode = st.selectbox("Select Simulation Mode", ["Frequency Sweep", "Single Frequency"])
    omega_q = st.number_input(r'$\omega_q$ [GHz]', 0.00, value=5.00, step=0.01, key='qubit_freq',format="%.2f") # need to address this later
=======
    # User inputs for simulation parameters
    omega_q = st.number_input(r'$\omega_q$ [GHz]', 0.000, value=6.000, step=0.001, key='qubit_freq',format="%.3f") # need to address this later
    omega_d = st.number_input(r'$\omega_d$ [GHz]', 0.000, value=6.000, step=0.001, key='drive_freq',format="%.3f") # need to address this later
    detuning = st.number_input(r'Plot $\Delta$ [MHz]', 0.000, value=0.0, step=1.0, key='detuning') # need to address this later
   
    t_final = int(st.number_input('t_final [ns]', 0, value=200, step=1, key='t_final'))
    T1 = st.number_input(r'$T_1$ [$\mu$s]', 0.0, value=5.0, step=1.0, key='T1_input')
    T2 = st.number_input(r'$T_2$ [$\mu$s]', 0.0, value=7.0, step=1.0, key='T2_input')
    # Enforce T2 <= 2*T1 constraint
    while T2 > 2 * T1:
        st.warning(r"T2 $\leq$ 2*T1")
        T2 = st.number_input(r'$T_2$ [$\mu$s]', 0.0, step=1.0)
    num_shots = st.number_input('shots', 1, value=256, step=1)
    # st.title('Qubit sPulse Simulator')
    st.header('Pulse Parameters')
    omega_rabi = st.number_input('Rabi Rate $\Omega$ [MHz]', 0.0, value=50.0, step=1.0, key='rabi')
    pulse_method = st.selectbox("Choose Pulse Input Method", ["Pre-defined Pulse", "Upload Pulses", "Draw Pulses"], key='pulse_input_type')
    # Input for detuning
>>>>>>> a074a5e8
    
    if sim_mode == "Frequency Sweep":
        start_freq = st.number_input("Start Frequency [GHz]", value=4.8, step=0.1)
        stop_freq = st.number_input("Stop Frequency [GHz]", value=5.2, step=0.1)
        num_points = st.number_input("Number of Points", value=20, step=1)
        t_final = 10  # Ensure this is defined
        n_steps = 100*int(t_final)
        omega_rabi = st.number_input('Rabi Rate $\Omega_0=\Omega_{0,x}=\Omega_{0,y}$ [MHz]', 0.0, value=50.0, step=1.0, key='rabi')
        T1 = st.number_input(r'$T_1$ [ns]', 0, value=100, step=10, key='T1_input')
        T2 = st.number_input(r'$T_2$ [ns]', 0, value=200, step=10, key='T2_input')
        num_shots = st.number_input('shots', 1, value=256, step=1)
        constant_I_amp = 1.


        if st.button('Run Frequency Sweep'):
            results = run_frequency_sweep(start_freq, stop_freq, num_points, t_final, n_steps, omega_q, omega_rabi, T1, T2, num_shots)
    
            # Plotting heatmaps
            for sigma, data in results['expectation_values'].items():
                fig = go.Figure(data=go.Heatmap(
                    z=data, 
                    x=results['frequencies'], 
                    y=results['time_list'],
                    colorscale='Viridis'
                ))
                fig.update_layout(
                    title=f'Time-resolved ⟨{sigma}⟩ vs. Drive Frequency',
                    xaxis_title='Drive Frequency (GHz)',
                    yaxis_title='Time (ns)'
                )
                st.plotly_chart(fig)
            
            # Plotting the probability of being in state |1⟩
            fig_prob_1 = go.Figure(data=go.Heatmap(
                    z=results['prob_1_time_series'],
                    x=results['frequencies'],
                        y=results['time_list'],
                        colorscale='Viridis'
                    ))
            st.plotly_chart(fig_prob_1)
    else:
        # User inputs for simulation parameters
        omega_d = st.number_input(r'$\omega_d$ [GHz]', 0.00, value=6.00, step=0.01, key='drive_freq',format="%.2f") # need to address this later
        detuning = (omega_d - omega_q)*1e3
        t_final = int(st.number_input('t_final [ns]', 0, value=100, step=1, key='t_final'))
        T1 = st.number_input(r'$T_1$ [ns]', 0, value=100, step=10, key='T1_input')
        T2 = st.number_input(r'$T_2$ [ns]', 0, value=200, step=10, key='T2_input')
        # Enforce T2 <= 2*T1 constraint
        while T2 > 2 * T1:
            st.warning(r"T2 $\leq$ 2*T1")
            T2 = st.number_input(r'$T_2$ [$\mu$s]', 0.0, step=1.0)
        num_shots = st.number_input('shots', 1, value=256, step=1)
        # st.title('Qubit sPulse Simulator')
        st.header('Pulse Parameters')
        omega_rabi = st.number_input('Rabi Rate $\Omega_0=\Omega_{0,x}=\Omega_{0,y}$ [MHz]', 0.0, value=50.0, step=1.0, key='rabi')
        pulse_method = st.selectbox("Choose Pulse Input Method", ["Pre-defined Pulse", "Upload Pulses", "Draw Pulses"], key='pulse_input_type')
        # Input for detuning
        n_steps = 10 * t_final
        tlist = np.linspace(0, t_final, n_steps)

        # Initialize or retrieve sigma_x_vec and sigma_y_vec
        if 'sigma_x_vec' not in st.session_state:
            st.session_state.sigma_x_vec = 0*tlist
        if 'sigma_y_vec' not in st.session_state:
            st.session_state.sigma_y_vec = 0*tlist

        # check to see if you can execute both x and y drives.

        if pulse_method == "Pre-defined Pulse":
            pulse_type = st.selectbox("Choose Pulse Type", [ "Square", "Gaussian", "H", "X", "Y"], key='pulse_type')
            

<<<<<<< HEAD
            if pulse_type == 'Gaussian':
                target_channel = st.selectbox("Choose Target Channel", ["σ_x", "σ_y"], key='gaussian_target_channel')
                amp = st.number_input('Amplitude', -1.0, 1.0, 0.4, key='gaussian_amp')
                sigma = st.number_input('Sigma', 0.0, 100.0, 9.0, key='gaussian_sigma')
                center = st.number_input('Center Position', 0, t_final, 50, key='gaussian_center')
                if st.button('Add Gaussian Pulse', key='gaussian_button'):
                    pulse_vector = st.session_state.sigma_x_vec if target_channel == "σ_x" else st.session_state.sigma_y_vec
                    updated_pulse_vector = add_gaussian(pulse_vector, amp, sigma, center, n_steps, t_final)
                    if target_channel == "σ_x":
                        st.session_state.sigma_x_vec = updated_pulse_vector
                    else:
                        st.session_state.sigma_y_vec = updated_pulse_vector


            elif pulse_type == 'Square':
                target_channel = st.selectbox("Choose Target Channel", ["σ_x", "σ_y"], key='square_target_channel')
                amp = st.number_input('Amplitude', -1.0, 1.0, 1.0, key='square_amp')
                start = st.number_input('Start Time (ns)', min_value=0, max_value=t_final, value=0, step=1, key='square_start')
                
                stop = st.number_input('Stop Time (ns)', min_value=start, max_value=t_final, value=10, step=1, key='square_stop')
                
                while stop < start:
                    st.warning(r"stop time must be after start time")
                    stop = st.number_input('Stop Time (ns)', min_value=start, max_value=t_final, value=10, step=1, key='square_stop')
=======
    # Initialize or retrieve sigma_x_vec and sigma_y_vec
    if 'sigma_x_vec' not in st.session_state:
        st.session_state.sigma_x_vec = 0*tlist
    if 'sigma_y_vec' not in st.session_state:
        st.session_state.sigma_y_vec = 0*tlist

    # check to see if you can execute both x and y drives.

    if pulse_method == "Pre-defined Pulse":
        pulse_type = st.selectbox("Choose Pulse Type", [ "Square", "Gaussian", "H", "X", "Y"], key='pulse_type')
        

        if pulse_type == 'Gaussian':
            target_channel = st.selectbox("Choose Target Channel", ["σ_x", "σ_y"], key='gaussian_target_channel')
            amp = st.number_input('Amplitude', -1.0, 1.0, 0.4, key='gaussian_amp')
            sigma = st.number_input('Sigma', 0.0, 100.0, 9.0, key='gaussian_sigma')
            center = st.number_input('Center Position', 0, t_final, 50, key='gaussian_center')
            if st.button('Add Gaussian Pulse', key='gaussian_button'):
                pulse_vector = st.session_state.sigma_x_vec if target_channel == "σ_x" else st.session_state.sigma_y_vec
                updated_pulse_vector = add_gaussian(pulse_vector, amp, sigma, center, n_steps, t_final)
                if target_channel == "σ_x":
                    st.session_state.sigma_x_vec = updated_pulse_vector
                else:
                    st.session_state.sigma_y_vec = updated_pulse_vector
>>>>>>> a074a5e8

                # Enforce T2 <= 2*T1 constraint
                while stop < start:
                    st.warning(r"Cannot have stop before start!")
                    stop = st.number_input('Stop Time (ns)', min_value=start, max_value=t_final, value=10, step=1)

<<<<<<< HEAD
                if st.button('Add Square Pulse', key='square_button'):
                    pulse_vector = st.session_state.sigma_x_vec if target_channel == "σ_x" else st.session_state.sigma_y_vec
                    updated_pulse_vector = add_square(pulse_vector, amp, start, stop, n_steps, t_final)
                    if target_channel == "σ_x":
                        st.session_state.sigma_x_vec = updated_pulse_vector
                    else:
                        st.session_state.sigma_y_vec = updated_pulse_vector


            elif pulse_type == 'H':
                
                amp = 0.2
                sigma = 9
                center = st.number_input('Center Position', 0, t_final, 50, key='gaussian_center')
                if st.button('Add H Gate', key='H_button'):
                    pulse_vector = st.session_state.sigma_x_vec
                    updated_pulse_vector = add_gaussian(pulse_vector, amp, sigma, center, n_steps, t_final)
                    st.session_state.sigma_x_vec = updated_pulse_vector
                    
            elif pulse_type == 'X':
                
                amp = 0.4
                sigma = 9
                center = st.number_input('Center Position', 0, t_final, 50, key='gaussian_center')
                if st.button('Add X Gate', key='X_button'):
                    pulse_vector = st.session_state.sigma_x_vec
                    updated_pulse_vector = add_gaussian(pulse_vector, amp, sigma, center, n_steps, t_final)
                    st.session_state.sigma_x_vec = updated_pulse_vector
=======
        elif pulse_type == 'Square':
            target_channel = st.selectbox("Choose Target Channel", ["σ_x", "σ_y"], key='square_target_channel')
            amp = st.number_input('Amplitude', -1.0, 1.0, 1.0, key='square_amp')
            start = st.number_input('Start Time (ns)', min_value=0, max_value=t_final, value=0, step=1, key='square_start')
            stop = st.number_input('Stop Time (ns)', min_value=start, max_value=t_final, value=10, step=1, key='square_stop')
            # Enforce T2 <= 2*T1 constraint
            while stop < start:
                st.warning(r"Cannot have stop before start!")
                stop = st.number_input('Stop Time (ns)', min_value=start, max_value=t_final, value=10, step=1)

            if st.button('Add Square Pulse', key='square_button'):
                pulse_vector = st.session_state.sigma_x_vec if target_channel == "σ_x" else st.session_state.sigma_y_vec
                updated_pulse_vector = add_square(pulse_vector, amp, start, stop, n_steps, t_final)
                if target_channel == "σ_x":
                    st.session_state.sigma_x_vec = updated_pulse_vector
                else:
                    st.session_state.sigma_y_vec = updated_pulse_vector


        elif pulse_type == 'H':
            
            amp = 0.2
            sigma = 9
            center = st.number_input('Center Position', 0, t_final, 50, key='gaussian_center')
            if st.button('Add H Gate', key='H_button'):
                pulse_vector = st.session_state.sigma_x_vec
                updated_pulse_vector = add_gaussian(pulse_vector, amp, sigma, center, n_steps, t_final)
                st.session_state.sigma_x_vec = updated_pulse_vector
                
        elif pulse_type == 'X':
            
            amp = 0.4
            sigma = 9
            center = st.number_input('Center Position', 0, t_final, 50, key='gaussian_center')
            if st.button('Add X Gate', key='X_button'):
                pulse_vector = st.session_state.sigma_x_vec
                updated_pulse_vector = add_gaussian(pulse_vector, amp, sigma, center, n_steps, t_final)
                st.session_state.sigma_x_vec = updated_pulse_vector

        elif pulse_type == 'Y':
            
            amp = 0.4
            sigma = 9
            center = st.number_input('Center Position', 0, t_final, 50, key='gaussian_center')
            if st.button('Add Y Gate', key='Y_button'):
                pulse_vector = st.session_state.sigma_y_vec
                updated_pulse_vector = add_gaussian(pulse_vector, amp, sigma, center, n_steps, t_final)
                st.session_state.sigma_y_vec = updated_pulse_vector

    elif pulse_method == "Upload Pulses":
        uploaded_file = st.file_uploader("Upload your pulse file", type=['csv', 'json'])
        
    else:
         # # Create two Bokeh plots for σx and σy
        p_sigma_x = figure(x_range=(0, t_final), y_range=(-1, 1), width=400, height=400, title='σ_x')
        p_sigma_y = figure(x_range=(0, t_final), y_range=(-1, 1), width=400, height=400, title='σ_y')

        # Initialize the traces as flat lines
        xs_x = [[0, t_final]]
        ys_x = [[0, 0]]
        xs_y = [[0, t_final]]
        ys_y = [[0, 0]]

        # Create FreehandDrawTool for each plot
        renderer_x = p_sigma_x.multi_line(xs_x, ys_x, line_width=1, alpha=0.4, color='red')
        renderer_y = p_sigma_y.multi_line(xs_y, ys_y, line_width=1, alpha=0.4, color='blue')

        draw_tool_x = FreehandDrawTool(renderers=[renderer_x], num_objects=99999)
        draw_tool_y = FreehandDrawTool(renderers=[renderer_y], num_objects=99999)

        p_sigma_x.add_tools(draw_tool_x)
        p_sigma_x.toolbar.active_drag = draw_tool_x

        p_sigma_y.add_tools(draw_tool_y)
        p_sigma_y.toolbar.active_drag = draw_tool_y

        # Display both Bokeh plots
        col1, col2 = st.columns(2)
        col1.bokeh_chart(p_sigma_x)
        col2.bokeh_chart(p_sigma_y)
        # Clear Pulses Button
    if st.button('Clear Pulses'):
        st.session_state.sigma_x_vec = np.zeros(n_steps)
        st.session_state.sigma_y_vec = np.zeros(n_steps)

    # Create Plotly figures for σx and σy
    # Adjust Plotly figures to show the entire trace
    fig_sigma = go.Figure()
    fig_sigma.add_trace(go.Scatter(x=tlist, y=st.session_state.sigma_x_vec, mode='lines', name='⟨σ_x⟩'))
    fig_sigma.add_trace(go.Scatter(x=tlist, y=st.session_state.sigma_y_vec, mode='lines', name='⟨σ_y⟩'))
    fig_sigma.update_layout(
        xaxis_title='Time [ns]',
        yaxis_title='Amplitude',
        title='σ_x and σ_y Traces',
        xaxis=dict(range=[0, t_final]),  # Adjust the x-axis to show the entire trace
        yaxis=dict(range=[-1, 1])         # Adjust the y-axis range if necessary
    )
    st.plotly_chart(fig_sigma)
    # Button to update traces and run simulation

    # Button to run simulation
    if st.button('Run Simulation'):
        params = (omega_q, omega_rabi*1e-3, t_final, n_steps, omega_d, st.session_state.sigma_x_vec, st.session_state.sigma_y_vec, num_shots, T1*1e3, T2*1e3)
        exp_values, probabilities, sampled_probabilities  = run_quantum_simulation(*params)

        # Time array for transformation
        time_array = np.linspace(0, t_final, n_steps)  # Convert time to microseconds

        # Demodulate the expectation values
        exp_x_rotating = exp_values[0] * np.cos(2 * np.pi * (omega_d + detuning*1e-3) * time_array) + exp_values[1] * np.sin(2 * np.pi * (omega_d + detuning*1e-3) * time_array)
        exp_y_rotating = exp_values[1] * np.cos(2 * np.pi * (omega_d +detuning*1e-3) * time_array) - exp_values[0] * np.sin(2 * np.pi * (omega_d + detuning*1e-3) * time_array)

        # Plot results in rotating frame
        fig_results_rotating = go.Figure()
        fig_results_rotating.add_trace(go.Scatter(x=tlist, y=exp_x_rotating, mode='lines', name='⟨σ_x⟩'))
        fig_results_rotating.add_trace(go.Scatter(x=tlist, y=exp_y_rotating, mode='lines', name='⟨σ_y⟩'))
        fig_results_rotating.add_trace(go.Scatter(x=tlist, y=exp_values[2], mode='lines', name='⟨σ_z⟩'))
        fig_results_rotating.update_layout(
            xaxis_title='Time [ns]',
            yaxis_title='Expectation Values',
            title=f'Quantum Simulation Results in Rotating Frame (Δ={detuning} MHz)'
        )
        st.plotly_chart(fig_results_rotating)
>>>>>>> a074a5e8

            elif pulse_type == 'Y':
                
                amp = 0.4
                sigma = 9
                center = st.number_input('Center Position', 0, t_final, 50, key='gaussian_center')
                if st.button('Add Y Gate', key='Y_button'):
                    pulse_vector = st.session_state.sigma_y_vec
                    updated_pulse_vector = add_gaussian(pulse_vector, amp, sigma, center, n_steps, t_final)
                    st.session_state.sigma_y_vec = updated_pulse_vector

        elif pulse_method == "Upload Pulses":
            uploaded_file = st.file_uploader("Upload your pulse file", type=['csv', 'json'])
            
        else:
            # # Create two Bokeh plots for σx and σy
            p_sigma_x = figure(x_range=(0, t_final), y_range=(-1, 1), width=400, height=400, title='σ_x')
            p_sigma_y = figure(x_range=(0, t_final), y_range=(-1, 1), width=400, height=400, title='σ_y')

            # Initialize the traces as flat lines
            xs_x = [[0, t_final]]
            ys_x = [[0, 0]]
            xs_y = [[0, t_final]]
            ys_y = [[0, 0]]

            # Create FreehandDrawTool for each plot
            renderer_x = p_sigma_x.multi_line(xs_x, ys_x, line_width=1, alpha=0.4, color='red')
            renderer_y = p_sigma_y.multi_line(xs_y, ys_y, line_width=1, alpha=0.4, color='blue')

            draw_tool_x = FreehandDrawTool(renderers=[renderer_x], num_objects=99999)
            draw_tool_y = FreehandDrawTool(renderers=[renderer_y], num_objects=99999)

            p_sigma_x.add_tools(draw_tool_x)
            p_sigma_x.toolbar.active_drag = draw_tool_x

            p_sigma_y.add_tools(draw_tool_y)
            p_sigma_y.toolbar.active_drag = draw_tool_y

            # Display both Bokeh plots
            col1, col2 = st.columns(2)
            col1.bokeh_chart(p_sigma_x)
            col2.bokeh_chart(p_sigma_y)
            # Clear Pulses Button
        if st.button('Clear Pulses'):
            st.session_state.sigma_x_vec = np.zeros(n_steps)
            st.session_state.sigma_y_vec = np.zeros(n_steps)

        # Create Plotly figures for σx and σy
        # Adjust Plotly figures to show the entire trace
        fig_sigma = go.Figure()
        fig_sigma.add_trace(go.Scatter(x=tlist, y=st.session_state.sigma_x_vec, mode='lines', name='$\Omega_x$'))
        fig_sigma.add_trace(go.Scatter(x=tlist, y=st.session_state.sigma_y_vec, mode='lines', name='$\Omega_y$'))
        fig_sigma.update_layout(
            xaxis_title='Time [ns]',
            yaxis_title='Amplitude',
            title='σ_x and σ_y Traces',
            xaxis=dict(range=[0, t_final]),  # Adjust the x-axis to show the entire trace
            yaxis=dict(range=[-1, 1])         # Adjust the y-axis range if necessary
        )
        st.plotly_chart(fig_sigma)
        # Button to update traces and run simulation

        # Button to run simulation
        if st.button('Run Simulation'):
            params = (omega_q, omega_rabi*1e-3, t_final, n_steps, omega_d, st.session_state.sigma_x_vec, st.session_state.sigma_y_vec, num_shots, T1, T2)
            exp_values, probabilities, sampled_probabilities  = run_quantum_simulation(*params)

            # Time array for transformation
            time_array = np.linspace(0, t_final, n_steps)  # Convert time to microseconds

            # Demodulate the expectation values
            exp_x_rotating = exp_values[0] * np.cos(2 * np.pi * (omega_d + detuning*1e-3) * time_array) + exp_values[1] * np.sin(2 * np.pi * (omega_d + detuning*1e-3) * time_array)
            exp_y_rotating = exp_values[1] * np.cos(2 * np.pi * (omega_d +detuning*1e-3) * time_array) - exp_values[0] * np.sin(2 * np.pi * (omega_d + detuning*1e-3) * time_array)

            # Plot results in rotating frame
            fig_results_rotating = go.Figure()
            fig_results_rotating.add_trace(go.Scatter(x=tlist, y=exp_x_rotating, mode='lines', name='⟨σ_x⟩'))
            fig_results_rotating.add_trace(go.Scatter(x=tlist, y=exp_y_rotating, mode='lines', name='⟨σ_y⟩'))
            fig_results_rotating.add_trace(go.Scatter(x=tlist, y=exp_values[2], mode='lines', name='⟨σ_z⟩'))
            fig_results_rotating.update_layout(
                xaxis_title='Time [ns]',
                yaxis_title='Expectation Values',
                title=f'Quantum Simulation Results in Rotating Frame of the drive frequency (ω_d={omega_d} GHz), with detuning (Δ={detuning} MHz)'
            )
            st.plotly_chart(fig_results_rotating)

            # Plot results in rotating frame
            fig_sampled_results = go.Figure()
            fig_sampled_results.add_trace(go.Scatter(x=tlist, y=sampled_probabilities, mode='lines'))
            fig_sampled_results.update_layout(
                xaxis_title='Time [ns]',
                yaxis_title='Measured Probability of |0⟩',
                title=f'Measurement Results (shots={num_shots})'
            )
            st.plotly_chart(fig_sampled_results)

            # Create a list of time values from 0 to t_final
            time_values = np.linspace(0, t_final, n_steps)

            # Creating a mesh for the unit sphere
            u, v = np.mgrid[0:2*np.pi:20j, 0:np.pi:10j]
            x_sphere = np.cos(u) * np.sin(v)
            y_sphere = np.sin(u) * np.sin(v)
            z_sphere = np.cos(v)

            # Color map for the time evolution
            colors = time_values

            fig_bloch = go.Figure(data=[
                go.Surface(x=x_sphere, y=y_sphere, z=z_sphere, opacity=0.3),
                go.Scatter3d(
                    x=exp_x_rotating,  # ⟨σ_x⟩ values
                    y=exp_y_rotating,  # ⟨σ_y⟩ values
                    z=exp_values[2],  # ⟨σ_z⟩ values
                    mode='markers',
                    marker=dict(
                        size=5,
                        color=colors,
                        opacity=0.8,
                        colorscale='inferno',
                        colorbar=dict(title='Time', tickvals=[0, t_final], ticktext=[0, t_final])
                    )  # Use time-based colors
                )
            ])

            fig_bloch.update_layout(
                title='State Vector on the Bloch Sphere',
                scene=dict(
                    xaxis_title='⟨σ_x⟩',
                    yaxis_title='⟨σ_y⟩',
                    zaxis_title='⟨σ_z⟩',
                    xaxis=dict(range=[-1, 1]),
                    yaxis=dict(range=[-1, 1]),
                    zaxis=dict(range=[-1, 1]),
                ),
                margin=dict(l=0, r=0, b=0, t=0)
            )

            st.plotly_chart(fig_bloch)


if __name__ == "__main__":
    main()<|MERGE_RESOLUTION|>--- conflicted
+++ resolved
@@ -45,31 +45,10 @@
 
     st.header('This app simulates the dynamics of a driven qubit (two-level system)')
     st.header('Simulation Parameters')
-<<<<<<< HEAD
 
     # Additional UI for frequency sweep
     sim_mode = st.selectbox("Select Simulation Mode", ["Frequency Sweep", "Single Frequency"])
     omega_q = st.number_input(r'$\omega_q$ [GHz]', 0.00, value=5.00, step=0.01, key='qubit_freq',format="%.2f") # need to address this later
-=======
-    # User inputs for simulation parameters
-    omega_q = st.number_input(r'$\omega_q$ [GHz]', 0.000, value=6.000, step=0.001, key='qubit_freq',format="%.3f") # need to address this later
-    omega_d = st.number_input(r'$\omega_d$ [GHz]', 0.000, value=6.000, step=0.001, key='drive_freq',format="%.3f") # need to address this later
-    detuning = st.number_input(r'Plot $\Delta$ [MHz]', 0.000, value=0.0, step=1.0, key='detuning') # need to address this later
-   
-    t_final = int(st.number_input('t_final [ns]', 0, value=200, step=1, key='t_final'))
-    T1 = st.number_input(r'$T_1$ [$\mu$s]', 0.0, value=5.0, step=1.0, key='T1_input')
-    T2 = st.number_input(r'$T_2$ [$\mu$s]', 0.0, value=7.0, step=1.0, key='T2_input')
-    # Enforce T2 <= 2*T1 constraint
-    while T2 > 2 * T1:
-        st.warning(r"T2 $\leq$ 2*T1")
-        T2 = st.number_input(r'$T_2$ [$\mu$s]', 0.0, step=1.0)
-    num_shots = st.number_input('shots', 1, value=256, step=1)
-    # st.title('Qubit sPulse Simulator')
-    st.header('Pulse Parameters')
-    omega_rabi = st.number_input('Rabi Rate $\Omega$ [MHz]', 0.0, value=50.0, step=1.0, key='rabi')
-    pulse_method = st.selectbox("Choose Pulse Input Method", ["Pre-defined Pulse", "Upload Pulses", "Draw Pulses"], key='pulse_input_type')
-    # Input for detuning
->>>>>>> a074a5e8
     
     if sim_mode == "Frequency Sweep":
         start_freq = st.number_input("Start Frequency [GHz]", value=4.8, step=0.1)
@@ -129,6 +108,27 @@
         # Input for detuning
         n_steps = 10 * t_final
         tlist = np.linspace(0, t_final, n_steps)
+    # User inputs for simulation parameters
+    omega_q = st.number_input(r'$\omega_q$ [GHz]', 0.000, value=6.000, step=0.001, key='qubit_freq',format="%.3f") # need to address this later
+    omega_d = st.number_input(r'$\omega_d$ [GHz]', 0.000, value=6.000, step=0.001, key='drive_freq',format="%.3f") # need to address this later
+    detuning = st.number_input(r'Plot $\Delta$ [MHz]', 0.000, value=0.0, step=1.0, key='detuning') # need to address this later
+   
+    t_final = int(st.number_input('t_final [ns]', 0, value=200, step=1, key='t_final'))
+    T1 = st.number_input(r'$T_1$ [$\mu$s]', 0.0, value=5.0, step=1.0, key='T1_input')
+    T2 = st.number_input(r'$T_2$ [$\mu$s]', 0.0, value=7.0, step=1.0, key='T2_input')
+    # Enforce T2 <= 2*T1 constraint
+    while T2 > 2 * T1:
+        st.warning(r"T2 $\leq$ 2*T1")
+        T2 = st.number_input(r'$T_2$ [$\mu$s]', 0.0, step=1.0)
+    num_shots = st.number_input('shots', 1, value=256, step=1)
+    # st.title('Qubit sPulse Simulator')
+    st.header('Pulse Parameters')
+    omega_rabi = st.number_input('Rabi Rate $\Omega$ [MHz]', 0.0, value=50.0, step=1.0, key='rabi')
+    pulse_method = st.selectbox("Choose Pulse Input Method", ["Pre-defined Pulse", "Upload Pulses", "Draw Pulses"], key='pulse_input_type')
+    # Input for detuning
+    
+    n_steps = 10 * t_final
+    tlist = np.linspace(0, t_final, n_steps)
 
         # Initialize or retrieve sigma_x_vec and sigma_y_vec
         if 'sigma_x_vec' not in st.session_state:
@@ -141,8 +141,12 @@
         if pulse_method == "Pre-defined Pulse":
             pulse_type = st.selectbox("Choose Pulse Type", [ "Square", "Gaussian", "H", "X", "Y"], key='pulse_type')
             
-
-<<<<<<< HEAD
+    # check to see if you can execute both x and y drives.
+
+    if pulse_method == "Pre-defined Pulse":
+        pulse_type = st.selectbox("Choose Pulse Type", [ "Square", "Gaussian", "H", "X", "Y"], key='pulse_type')
+        
+
             if pulse_type == 'Gaussian':
                 target_channel = st.selectbox("Choose Target Channel", ["σ_x", "σ_y"], key='gaussian_target_channel')
                 amp = st.number_input('Amplitude', -1.0, 1.0, 0.4, key='gaussian_amp')
@@ -155,31 +159,6 @@
                         st.session_state.sigma_x_vec = updated_pulse_vector
                     else:
                         st.session_state.sigma_y_vec = updated_pulse_vector
-
-
-            elif pulse_type == 'Square':
-                target_channel = st.selectbox("Choose Target Channel", ["σ_x", "σ_y"], key='square_target_channel')
-                amp = st.number_input('Amplitude', -1.0, 1.0, 1.0, key='square_amp')
-                start = st.number_input('Start Time (ns)', min_value=0, max_value=t_final, value=0, step=1, key='square_start')
-                
-                stop = st.number_input('Stop Time (ns)', min_value=start, max_value=t_final, value=10, step=1, key='square_stop')
-                
-                while stop < start:
-                    st.warning(r"stop time must be after start time")
-                    stop = st.number_input('Stop Time (ns)', min_value=start, max_value=t_final, value=10, step=1, key='square_stop')
-=======
-    # Initialize or retrieve sigma_x_vec and sigma_y_vec
-    if 'sigma_x_vec' not in st.session_state:
-        st.session_state.sigma_x_vec = 0*tlist
-    if 'sigma_y_vec' not in st.session_state:
-        st.session_state.sigma_y_vec = 0*tlist
-
-    # check to see if you can execute both x and y drives.
-
-    if pulse_method == "Pre-defined Pulse":
-        pulse_type = st.selectbox("Choose Pulse Type", [ "Square", "Gaussian", "H", "X", "Y"], key='pulse_type')
-        
-
         if pulse_type == 'Gaussian':
             target_channel = st.selectbox("Choose Target Channel", ["σ_x", "σ_y"], key='gaussian_target_channel')
             amp = st.number_input('Amplitude', -1.0, 1.0, 0.4, key='gaussian_amp')
@@ -192,14 +171,33 @@
                     st.session_state.sigma_x_vec = updated_pulse_vector
                 else:
                     st.session_state.sigma_y_vec = updated_pulse_vector
->>>>>>> a074a5e8
+
+
+            elif pulse_type == 'Square':
+                target_channel = st.selectbox("Choose Target Channel", ["σ_x", "σ_y"], key='square_target_channel')
+                amp = st.number_input('Amplitude', -1.0, 1.0, 1.0, key='square_amp')
+                start = st.number_input('Start Time (ns)', min_value=0, max_value=t_final, value=0, step=1, key='square_start')
+                
+                stop = st.number_input('Stop Time (ns)', min_value=start, max_value=t_final, value=10, step=1, key='square_stop')
+                
+                while stop < start:
+                    st.warning(r"stop time must be after start time")
+                    stop = st.number_input('Stop Time (ns)', min_value=start, max_value=t_final, value=10, step=1, key='square_stop')
 
                 # Enforce T2 <= 2*T1 constraint
                 while stop < start:
                     st.warning(r"Cannot have stop before start!")
                     stop = st.number_input('Stop Time (ns)', min_value=start, max_value=t_final, value=10, step=1)
-
-<<<<<<< HEAD
+        elif pulse_type == 'Square':
+            target_channel = st.selectbox("Choose Target Channel", ["σ_x", "σ_y"], key='square_target_channel')
+            amp = st.number_input('Amplitude', -1.0, 1.0, 1.0, key='square_amp')
+            start = st.number_input('Start Time (ns)', min_value=0, max_value=t_final, value=0, step=1, key='square_start')
+            stop = st.number_input('Stop Time (ns)', min_value=start, max_value=t_final, value=10, step=1, key='square_stop')
+            # Enforce T2 <= 2*T1 constraint
+            while stop < start:
+                st.warning(r"Cannot have stop before start!")
+                stop = st.number_input('Stop Time (ns)', min_value=start, max_value=t_final, value=10, step=1)
+
                 if st.button('Add Square Pulse', key='square_button'):
                     pulse_vector = st.session_state.sigma_x_vec if target_channel == "σ_x" else st.session_state.sigma_y_vec
                     updated_pulse_vector = add_square(pulse_vector, amp, start, stop, n_steps, t_final)
@@ -228,26 +226,6 @@
                     pulse_vector = st.session_state.sigma_x_vec
                     updated_pulse_vector = add_gaussian(pulse_vector, amp, sigma, center, n_steps, t_final)
                     st.session_state.sigma_x_vec = updated_pulse_vector
-=======
-        elif pulse_type == 'Square':
-            target_channel = st.selectbox("Choose Target Channel", ["σ_x", "σ_y"], key='square_target_channel')
-            amp = st.number_input('Amplitude', -1.0, 1.0, 1.0, key='square_amp')
-            start = st.number_input('Start Time (ns)', min_value=0, max_value=t_final, value=0, step=1, key='square_start')
-            stop = st.number_input('Stop Time (ns)', min_value=start, max_value=t_final, value=10, step=1, key='square_stop')
-            # Enforce T2 <= 2*T1 constraint
-            while stop < start:
-                st.warning(r"Cannot have stop before start!")
-                stop = st.number_input('Stop Time (ns)', min_value=start, max_value=t_final, value=10, step=1)
-
-            if st.button('Add Square Pulse', key='square_button'):
-                pulse_vector = st.session_state.sigma_x_vec if target_channel == "σ_x" else st.session_state.sigma_y_vec
-                updated_pulse_vector = add_square(pulse_vector, amp, start, stop, n_steps, t_final)
-                if target_channel == "σ_x":
-                    st.session_state.sigma_x_vec = updated_pulse_vector
-                else:
-                    st.session_state.sigma_y_vec = updated_pulse_vector
-
-
         elif pulse_type == 'H':
             
             amp = 0.2
@@ -268,6 +246,15 @@
                 updated_pulse_vector = add_gaussian(pulse_vector, amp, sigma, center, n_steps, t_final)
                 st.session_state.sigma_x_vec = updated_pulse_vector
 
+            elif pulse_type == 'Y':
+                
+                amp = 0.4
+                sigma = 9
+                center = st.number_input('Center Position', 0, t_final, 50, key='gaussian_center')
+                if st.button('Add Y Gate', key='Y_button'):
+                    pulse_vector = st.session_state.sigma_y_vec
+                    updated_pulse_vector = add_gaussian(pulse_vector, amp, sigma, center, n_steps, t_final)
+                    st.session_state.sigma_y_vec = updated_pulse_vector
         elif pulse_type == 'Y':
             
             amp = 0.4
@@ -277,92 +264,6 @@
                 pulse_vector = st.session_state.sigma_y_vec
                 updated_pulse_vector = add_gaussian(pulse_vector, amp, sigma, center, n_steps, t_final)
                 st.session_state.sigma_y_vec = updated_pulse_vector
-
-    elif pulse_method == "Upload Pulses":
-        uploaded_file = st.file_uploader("Upload your pulse file", type=['csv', 'json'])
-        
-    else:
-         # # Create two Bokeh plots for σx and σy
-        p_sigma_x = figure(x_range=(0, t_final), y_range=(-1, 1), width=400, height=400, title='σ_x')
-        p_sigma_y = figure(x_range=(0, t_final), y_range=(-1, 1), width=400, height=400, title='σ_y')
-
-        # Initialize the traces as flat lines
-        xs_x = [[0, t_final]]
-        ys_x = [[0, 0]]
-        xs_y = [[0, t_final]]
-        ys_y = [[0, 0]]
-
-        # Create FreehandDrawTool for each plot
-        renderer_x = p_sigma_x.multi_line(xs_x, ys_x, line_width=1, alpha=0.4, color='red')
-        renderer_y = p_sigma_y.multi_line(xs_y, ys_y, line_width=1, alpha=0.4, color='blue')
-
-        draw_tool_x = FreehandDrawTool(renderers=[renderer_x], num_objects=99999)
-        draw_tool_y = FreehandDrawTool(renderers=[renderer_y], num_objects=99999)
-
-        p_sigma_x.add_tools(draw_tool_x)
-        p_sigma_x.toolbar.active_drag = draw_tool_x
-
-        p_sigma_y.add_tools(draw_tool_y)
-        p_sigma_y.toolbar.active_drag = draw_tool_y
-
-        # Display both Bokeh plots
-        col1, col2 = st.columns(2)
-        col1.bokeh_chart(p_sigma_x)
-        col2.bokeh_chart(p_sigma_y)
-        # Clear Pulses Button
-    if st.button('Clear Pulses'):
-        st.session_state.sigma_x_vec = np.zeros(n_steps)
-        st.session_state.sigma_y_vec = np.zeros(n_steps)
-
-    # Create Plotly figures for σx and σy
-    # Adjust Plotly figures to show the entire trace
-    fig_sigma = go.Figure()
-    fig_sigma.add_trace(go.Scatter(x=tlist, y=st.session_state.sigma_x_vec, mode='lines', name='⟨σ_x⟩'))
-    fig_sigma.add_trace(go.Scatter(x=tlist, y=st.session_state.sigma_y_vec, mode='lines', name='⟨σ_y⟩'))
-    fig_sigma.update_layout(
-        xaxis_title='Time [ns]',
-        yaxis_title='Amplitude',
-        title='σ_x and σ_y Traces',
-        xaxis=dict(range=[0, t_final]),  # Adjust the x-axis to show the entire trace
-        yaxis=dict(range=[-1, 1])         # Adjust the y-axis range if necessary
-    )
-    st.plotly_chart(fig_sigma)
-    # Button to update traces and run simulation
-
-    # Button to run simulation
-    if st.button('Run Simulation'):
-        params = (omega_q, omega_rabi*1e-3, t_final, n_steps, omega_d, st.session_state.sigma_x_vec, st.session_state.sigma_y_vec, num_shots, T1*1e3, T2*1e3)
-        exp_values, probabilities, sampled_probabilities  = run_quantum_simulation(*params)
-
-        # Time array for transformation
-        time_array = np.linspace(0, t_final, n_steps)  # Convert time to microseconds
-
-        # Demodulate the expectation values
-        exp_x_rotating = exp_values[0] * np.cos(2 * np.pi * (omega_d + detuning*1e-3) * time_array) + exp_values[1] * np.sin(2 * np.pi * (omega_d + detuning*1e-3) * time_array)
-        exp_y_rotating = exp_values[1] * np.cos(2 * np.pi * (omega_d +detuning*1e-3) * time_array) - exp_values[0] * np.sin(2 * np.pi * (omega_d + detuning*1e-3) * time_array)
-
-        # Plot results in rotating frame
-        fig_results_rotating = go.Figure()
-        fig_results_rotating.add_trace(go.Scatter(x=tlist, y=exp_x_rotating, mode='lines', name='⟨σ_x⟩'))
-        fig_results_rotating.add_trace(go.Scatter(x=tlist, y=exp_y_rotating, mode='lines', name='⟨σ_y⟩'))
-        fig_results_rotating.add_trace(go.Scatter(x=tlist, y=exp_values[2], mode='lines', name='⟨σ_z⟩'))
-        fig_results_rotating.update_layout(
-            xaxis_title='Time [ns]',
-            yaxis_title='Expectation Values',
-            title=f'Quantum Simulation Results in Rotating Frame (Δ={detuning} MHz)'
-        )
-        st.plotly_chart(fig_results_rotating)
->>>>>>> a074a5e8
-
-            elif pulse_type == 'Y':
-                
-                amp = 0.4
-                sigma = 9
-                center = st.number_input('Center Position', 0, t_final, 50, key='gaussian_center')
-                if st.button('Add Y Gate', key='Y_button'):
-                    pulse_vector = st.session_state.sigma_y_vec
-                    updated_pulse_vector = add_gaussian(pulse_vector, amp, sigma, center, n_steps, t_final)
-                    st.session_state.sigma_y_vec = updated_pulse_vector
 
         elif pulse_method == "Upload Pulses":
             uploaded_file = st.file_uploader("Upload your pulse file", type=['csv', 'json'])
@@ -419,6 +320,10 @@
         if st.button('Run Simulation'):
             params = (omega_q, omega_rabi*1e-3, t_final, n_steps, omega_d, st.session_state.sigma_x_vec, st.session_state.sigma_y_vec, num_shots, T1, T2)
             exp_values, probabilities, sampled_probabilities  = run_quantum_simulation(*params)
+    # Button to run simulation
+    if st.button('Run Simulation'):
+        params = (omega_q, omega_rabi*1e-3, t_final, n_steps, omega_d, st.session_state.sigma_x_vec, st.session_state.sigma_y_vec, num_shots, T1*1e3, T2*1e3)
+        exp_values, probabilities, sampled_probabilities  = run_quantum_simulation(*params)
 
             # Time array for transformation
             time_array = np.linspace(0, t_final, n_steps)  # Convert time to microseconds
@@ -426,6 +331,9 @@
             # Demodulate the expectation values
             exp_x_rotating = exp_values[0] * np.cos(2 * np.pi * (omega_d + detuning*1e-3) * time_array) + exp_values[1] * np.sin(2 * np.pi * (omega_d + detuning*1e-3) * time_array)
             exp_y_rotating = exp_values[1] * np.cos(2 * np.pi * (omega_d +detuning*1e-3) * time_array) - exp_values[0] * np.sin(2 * np.pi * (omega_d + detuning*1e-3) * time_array)
+        # Demodulate the expectation values
+        exp_x_rotating = exp_values[0] * np.cos(2 * np.pi * (omega_d + detuning*1e-3) * time_array) + exp_values[1] * np.sin(2 * np.pi * (omega_d + detuning*1e-3) * time_array)
+        exp_y_rotating = exp_values[1] * np.cos(2 * np.pi * (omega_d +detuning*1e-3) * time_array) - exp_values[0] * np.sin(2 * np.pi * (omega_d + detuning*1e-3) * time_array)
 
             # Plot results in rotating frame
             fig_results_rotating = go.Figure()
@@ -438,6 +346,17 @@
                 title=f'Quantum Simulation Results in Rotating Frame of the drive frequency (ω_d={omega_d} GHz), with detuning (Δ={detuning} MHz)'
             )
             st.plotly_chart(fig_results_rotating)
+        # Plot results in rotating frame
+        fig_results_rotating = go.Figure()
+        fig_results_rotating.add_trace(go.Scatter(x=tlist, y=exp_x_rotating, mode='lines', name='⟨σ_x⟩'))
+        fig_results_rotating.add_trace(go.Scatter(x=tlist, y=exp_y_rotating, mode='lines', name='⟨σ_y⟩'))
+        fig_results_rotating.add_trace(go.Scatter(x=tlist, y=exp_values[2], mode='lines', name='⟨σ_z⟩'))
+        fig_results_rotating.update_layout(
+            xaxis_title='Time [ns]',
+            yaxis_title='Expectation Values',
+            title=f'Quantum Simulation Results in Rotating Frame (Δ={detuning} MHz)'
+        )
+        st.plotly_chart(fig_results_rotating)
 
             # Plot results in rotating frame
             fig_sampled_results = go.Figure()
